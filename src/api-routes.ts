import * as fs from 'fs-extra';
import * as path from 'path';
import express, { Router } from 'express';
import { getAvailablePaths } from './utils/path-discovery';
import { DuckDBInstance } from '@duckdb/node-api';
import {
  TypedRequest,
  TypedResponse,
  PathsApiResponse,
  FilesApiResponse,
  QueryApiResponse,
  SampleApiResponse,
  ConfigApiResponse,
  HealthApiResponse,
  S3TestApiResponse,
  QueryRequest,
  PathConfigRequest,
  PathInfo,
  CommandApiResponse,
  CommandRegistrationRequest,
  CommandExecutionRequest,
  CommandExecutionResponse,
  PluginState,
  PluginConfig,
  PathConfig,
  AnalysisApiResponse,
  ClaudeConnectionTestResponse,
  ValidationApiResponse,
  ValidationViolation,
} from './types';
import { SchemaService } from './schema-service';
import { ProcessType, ProcessState, ProcessStatusApiResponse, ProcessCancelApiResponse } from './types';
import {
  loadWebAppConfig,
  saveWebAppConfig,
  registerCommand,
  updateCommand,
  unregisterCommand,
  executeCommand,
  getCurrentCommands,
  getCommandHistory,
  getCommandState,
} from './commands';
import { updateDataSubscriptions } from './data-handler';
import { toContextFilePath, toParquetFilePath } from './utils/path-helpers';
import { ServerAPI, Context } from '@signalk/server-api';
import { ClaudeAnalyzer, AnalysisRequest, FollowUpRequest } from './claude-analyzer';
import { AnalysisTemplateManager, TEMPLATE_CATEGORIES } from './analysis-templates';
import { VesselContextManager } from './vessel-context';
// import { initializeStreamingService, shutdownStreamingService } from './index';

// Progress tracking for validation jobs
interface ValidationProgress {
  jobId: string;
  status: 'running' | 'cancelling' | 'completed' | 'cancelled' | 'error';
  processed: number;
  total: number;
  percent: number;
  startTime: Date;
  currentFile?: string;
  currentVessel?: string;
  currentRelativePath?: string;
  cancelRequested?: boolean;
  error?: string;
  completedAt?: Date;
  result?: ValidationApiResponse;
}

const validationJobs = new Map<string, ValidationProgress>();

let lastValidationViolations: ValidationViolation[] = [];

interface RepairProgress {
  jobId: string;
  status: 'running' | 'cancelling' | 'completed' | 'cancelled' | 'error';
  processed: number;
  total: number;
  percent: number;
  startTime: Date;
  currentFile?: string;
  message?: string;
  cancelRequested?: boolean;
  completedAt?: Date;
  result?: {
    success: boolean;
    repairedFiles: number;
    backedUpFiles: number;
    skippedFiles: string[];
    quarantinedFiles: string[];
    errors: string[];
    message?: string;
  };
}

const repairJobs = new Map<string, RepairProgress>();

const VALIDATION_JOB_TTL_MS = 10 * 60 * 1000; // Retain job metadata for 10 minutes

function scheduleValidationJobCleanup(jobId: string) {
  setTimeout(() => {
    const job = validationJobs.get(jobId);
    if (job && job.status !== 'running') {
      validationJobs.delete(jobId);
    }
  }, VALIDATION_JOB_TTL_MS);
}

const REPAIR_JOB_TTL_MS = 10 * 60 * 1000;

function scheduleRepairJobCleanup(jobId: string) {
  setTimeout(() => {
    const job = repairJobs.get(jobId);
    if (job && job.status !== 'running') {
      repairJobs.delete(jobId);
    }
  }, REPAIR_JOB_TTL_MS);
}

// Shared analyzer instance to maintain conversation state across requests
let sharedAnalyzer: ClaudeAnalyzer | null = null;

/**
 * Get or create the shared Claude analyzer instance
 */
function getSharedAnalyzer(config: any, app: ServerAPI, getDataDir: () => string, state: PluginState): ClaudeAnalyzer {
  if (!sharedAnalyzer) {
    sharedAnalyzer = new ClaudeAnalyzer({
      apiKey: config.claudeIntegration.apiKey,
      model: migrateClaudeModel(config.claudeIntegration.model, app) as any,
      maxTokens: config.claudeIntegration.maxTokens || 4000,
      temperature: config.claudeIntegration.temperature || 0.3
    }, app, getDataDir(), state);
    app.debug('🔧 Created shared Claude analyzer instance');
  }
  return sharedAnalyzer;
}

// AWS S3 for testing connection
// eslint-disable-next-line @typescript-eslint/no-explicit-any
let ListObjectsV2Command: any;

// Helper function to migrate deprecated Claude model names
function migrateClaudeModel(model?: string, app?: ServerAPI): string {
  const currentModel = model || 'claude-sonnet-4-20250514';
  
  // Migration mapping for deprecated models
  const migrations: Record<string, string> = {
    'claude-3-sonnet-20240229': 'claude-sonnet-4-20250514',
    'claude-3-5-sonnet-20241022': 'claude-sonnet-4-20250514',
    'claude-3-7-sonnet-20250219': 'claude-sonnet-4-20250514',
    'claude-3-5-haiku-20241022': 'claude-sonnet-4-20250514',
    'claude-3-haiku-20240307': 'claude-sonnet-4-20250514',
  };
  
  if (migrations[currentModel]) {
    const newModel = migrations[currentModel];
    app?.debug(`Auto-migrated deprecated Claude model ${currentModel} to ${newModel}`);
    return newModel;
  }
  
  // Validate that the model is in our supported list
  const supportedModels = [
    'claude-opus-4-1-20250805',
    'claude-opus-4-20250514', 
    'claude-sonnet-4-20250514'
  ];

  // If model is not in supported list, fall back to default
  if (!supportedModels.includes(currentModel)) {
    app?.debug(`Unknown Claude model ${currentModel}, falling back to default`);
    return 'claude-sonnet-4-20250514';
  }

  return currentModel;
}

// ===========================================
// PROCESS MANAGEMENT UTILITIES
// ===========================================

function startProcess(state: PluginState, type: ProcessType, totalFiles?: number): boolean {
  // Check if another process is already running
  if (state.currentProcess?.isRunning) {
    return false; // Cannot start, another process is active
  }

  // Initialize new process
  state.currentProcess = {
    type,
    isRunning: true,
    startTime: new Date(),
    totalFiles,
    processedFiles: 0,
    cancelRequested: false,
    abortController: new AbortController()
  };

  return true;
}

function updateProcessProgress(state: PluginState, processedFiles: number, currentFile?: string): void {
  if (state.currentProcess?.isRunning) {
    state.currentProcess.processedFiles = processedFiles;
    state.currentProcess.currentFile = currentFile;
  }
}

function finishProcess(state: PluginState): void {
  if (state.currentProcess) {
    state.currentProcess.isRunning = false;
    // Keep the process data for a short time for status queries
    setTimeout(() => {
      if (state.currentProcess && !state.currentProcess.isRunning) {
        state.currentProcess = undefined;
      }
    }, 30000); // Clear after 30 seconds
  }
}

function cancelProcess(state: PluginState): boolean {
  if (state.currentProcess?.isRunning) {
    state.currentProcess.cancelRequested = true;
    state.currentProcess.abortController?.abort();
    return true;
  }
  return false;
}

function getProcessStatus(state: PluginState): ProcessStatusApiResponse {
  if (!state.currentProcess) {
    return {
      success: true,
      isRunning: false
    };
  }

  const process = state.currentProcess;
  const progress = process.totalFiles && process.processedFiles !== undefined
    ? Math.round((process.processedFiles / process.totalFiles) * 100)
    : undefined;

  return {
    success: true,
    isRunning: process.isRunning,
    processType: process.type,
    startTime: process.startTime.toISOString(),
    totalFiles: process.totalFiles,
    processedFiles: process.processedFiles,
    currentFile: process.currentFile,
    progress
  };
}

export function registerApiRoutes(
  router: Router,
  state: PluginState,
  app: ServerAPI
): void {
  // Serve static files from public directory
  const publicPath = path.join(__dirname, '../public');
  if (fs.existsSync(publicPath)) {
    router.use(express.static(publicPath));
  }

  // Get the current configuration for data directory
  const getDataDir = (): string => {
    // Use the user-configured output directory, fallback to SignalK default
    return state.currentConfig?.outputDirectory || app.getDataDirPath();
  };


  // Convert BigInt values to regular numbers for JSON serialization
  // eslint-disable-next-line @typescript-eslint/no-explicit-any
  function mapForJSON(rawData: any[]): any[] {
    return rawData.map(row => {
      const convertedRow: typeof row = {};
      for (const [key, value] of Object.entries(row)) {
        convertedRow[key] = typeof value === 'bigint' ? Number(value) : value;
      }
      return convertedRow;
    });
  }

  // Get available SignalK paths
  router.get(
    '/api/paths',
    (_: TypedRequest, res: TypedResponse<PathsApiResponse>) => {
      try {
        const dataDir = getDataDir();
        const paths = getAvailablePaths(dataDir, app);

        return res.json({
          success: true,
          dataDirectory: dataDir,
          paths: paths,
        });
      } catch (error) {
        return res.status(500).json({
          success: false,
          error: (error as Error).message,
        });
      }
    }
  );

  // Get files for a specific path
  router.get(
    '/api/files/:path(*)',
    (req: TypedRequest, res: TypedResponse<FilesApiResponse>) => {
      try {
        const dataDir = getDataDir();
        const signalkPath = req.params.path;
        const selfContextPath = app.selfContext
          .replace(/\./g, '/')
          .replace(/:/g, '_');
        const pathDir = path.join(
          dataDir,
          selfContextPath,
          signalkPath.replace(/\./g, '/')
        );

        if (!fs.existsSync(pathDir)) {
          return res.status(404).json({
            success: false,
            error: `Path not found: ${signalkPath}`,
          });
        }

        const files = fs
          .readdirSync(pathDir)
          .filter((file: string) => file.endsWith('.parquet'))
          .map((file: string) => {
            const filePath = path.join(pathDir, file);
            const stat = fs.statSync(filePath);
            return {
              name: file,
              path: filePath,
              size: stat.size,
              modified: stat.mtime.toISOString(),
            };
          })
          .sort(
            (a, b) =>
              new Date(b.modified).getTime() - new Date(a.modified).getTime()
          );

        return res.json({
          success: true,
          path: signalkPath,
          directory: pathDir,
          files: files,
        });
      } catch (error) {
        return res.status(500).json({
          success: false,
          error: (error as Error).message,
        });
      }
    }
  );

  // Get sample data from a specific file
  router.get(
    '/api/sample/:path(*)',
    async (req: TypedRequest, res: TypedResponse<SampleApiResponse>) => {
      try {
        const dataDir = getDataDir();
        const signalkPath = req.params.path;
        const limit = parseInt(req.query.limit as string) || 10;

        const selfContextPath = app.selfContext
          .replace(/\./g, '/')
          .replace(/:/g, '_');
        const pathDir = path.join(
          dataDir,
          selfContextPath,
          signalkPath.replace(/\./g, '/')
        );

        if (!fs.existsSync(pathDir)) {
          return res.status(404).json({
            success: false,
            error: `Path not found: ${signalkPath}`,
          });
        }

        // Get the most recent parquet file
        const files = fs
          .readdirSync(pathDir)
          .filter((file: string) => file.endsWith('.parquet'))
          .map((file: string) => {
            const filePath = path.join(pathDir, file);
            const stat = fs.statSync(filePath);
            return { name: file, path: filePath, modified: stat.mtime };
          })
          .sort((a, b) => b.modified.getTime() - a.modified.getTime());

        if (files.length === 0) {
          return res.status(404).json({
            success: false,
            error: `No parquet files found for path: ${signalkPath}`,
          });
        }

        const sampleFile = files[0];
        const query = `SELECT * FROM '${sampleFile.path}' LIMIT ${limit}`;

        const instance = await DuckDBInstance.create();
        const connection = await instance.connect();
        try {
          const reader = await connection.runAndReadAll(query);
          const rawData = reader.getRowObjects();

          const data = mapForJSON(rawData);

          // Get column info
          const columns = data.length > 0 ? Object.keys(data[0]) : [];

          return res.json({
            success: true,
            path: signalkPath,
            file: sampleFile.name,
            columns: columns,
            rowCount: data.length,
            data: data,
          });
        } catch (err) {
          return res.status(400).json({
            success: false,
            error: (err as Error).message,
          });
        } finally {
          connection.disconnectSync();
        }
      } catch (error) {
        return res.status(500).json({
          success: false,
          error: (error as Error).message,
        });
      }
    }
  );

  // Query parquet data
  router.post(
    '/api/query',
    async (
      req: TypedRequest<QueryRequest>,
      res: TypedResponse<QueryApiResponse>
    ) => {
      try {
        const { query } = req.body;

        if (!query) {
          return res.status(400).json({
            success: false,
            error: 'Query is required',
          });
        }

        const dataDir = getDataDir();

        // Replace placeholder paths in query with actual file paths
        let processedQuery = query;

        // Find all quoted paths in the query that might be SignalK paths
        const pathMatches = query.match(/'([^']+)'/g);
        if (pathMatches) {
          pathMatches.forEach(match => {
            const quotedPath = match.slice(1, -1); // Remove quotes

            // If it looks like a SignalK path, convert to file path
            const selfContextPath = toContextFilePath(
              app.selfContext as Context
            );
            if (
              quotedPath.includes(`/${selfContextPath}/`) ||
              quotedPath.includes('.parquet')
            ) {
              // It's already a file path, use as is
              return;
            } else if (
              quotedPath.includes('.') &&
              !quotedPath.includes('/')
            ) {
              // It's a SignalK path, convert to file path
              const filePath = toParquetFilePath(
                dataDir,
                selfContextPath,
                quotedPath
              );
              processedQuery = processedQuery.replace(match, `'${filePath}'`);
            }
          });
        }


        const instance = await DuckDBInstance.create();
        const connection = await instance.connect();
        try {
          const reader = await connection.runAndReadAll(processedQuery);
          const rawData = reader.getRowObjects();

          const data = mapForJSON(rawData);

          return res.json({
            success: true,
            query: processedQuery,
            rowCount: data.length,
            data: data,
          });
        } catch (err) {
          app.error(`Query error: ${err}`);
          return res.status(400).json({
            success: false,
            error: (err as Error).message,
          });
        } finally {
          connection.disconnectSync();
        }
      } catch (error) {
        return res.status(500).json({
          success: false,
          error: (error as Error).message,
        });
      }
    }
  );

  // Test S3 connection
  router.post(
    '/api/test-s3',
    async (_: TypedRequest, res: TypedResponse<S3TestApiResponse>) => {
      try {
        if (!state.currentConfig) {
          return res.status(500).json({
            success: false,
            error: 'Plugin not started or configuration not available',
          });
        }

        if (!state.currentConfig.s3Upload.enabled) {
          return res.status(400).json({
            success: false,
            error: 'S3 upload is not enabled in configuration',
          });
        }

        if (!ListObjectsV2Command || !state.s3Client) {
          // Try to import S3 SDK dynamically
          try {
            const awsS3 = await import('@aws-sdk/client-s3');
            ListObjectsV2Command = awsS3.ListObjectsV2Command;
          } catch (importError) {
            return res.status(503).json({
              success: false,
              error: 'S3 client not available or not initialized',
            });
          }
        }

        // Test S3 connection by listing bucket
        const listCommand = new ListObjectsV2Command({
          Bucket: state.currentConfig.s3Upload.bucket,
          MaxKeys: 1,
        });

        await state.s3Client.send(listCommand);

        return res.json({
          success: true,
          message: 'S3 connection successful',
          bucket: state.currentConfig.s3Upload.bucket,
          region: state.currentConfig.s3Upload.region || 'us-east-1',
          keyPrefix: state.currentConfig.s3Upload.keyPrefix || 'none',
        });
      } catch (error) {
        return res.status(500).json({
          success: false,
          error: (error as Error).message || 'S3 connection failed',
        });
      }
    }
  );

  // Web App Path Configuration API Routes (manages separate config file)

  // Get current path configurations
  router.get(
    '/api/config/paths',
    (_: TypedRequest, res: TypedResponse<ConfigApiResponse>) => {
      try {
        const webAppConfig = loadWebAppConfig(app);
        return res.json({
          success: true,
          paths: webAppConfig.paths,
        });
      } catch (error) {
        return res.status(500).json({
          success: false,
          error: (error as Error).message,
        });
      }
    }
  );

  // Add new path configuration
  router.post(
    '/api/config/paths',
    (req: TypedRequest<PathConfigRequest>, res: TypedResponse): void => {
      try {
        const newPath = req.body;

        // Validate required fields
        if (!newPath.path) {
          res.status(400).json({
            success: false,
            error: 'Path is required',
          });
          return;
        }

        // Load current configuration
        const webAppConfig = loadWebAppConfig(app);
        const currentPaths = webAppConfig.paths;
        const currentCommands = webAppConfig.commands;

        // Add to current paths
        currentPaths.push(newPath);

        // Save to web app configuration
        saveWebAppConfig(currentPaths, currentCommands, app);

        // Update subscriptions
        if (state.currentConfig) {
          updateDataSubscriptions(currentPaths, state, state.currentConfig, app);
        }

        res.json({
          success: true,
          message: 'Path configuration added successfully',
          path: newPath,
        });
      } catch (error) {
        res.status(500).json({
          success: false,
          error: (error as Error).message,
        });
      }
    }
  );

  // Update existing path configuration
  router.put(
    '/api/config/paths/:index',
    (req: TypedRequest<PathConfigRequest>, res: TypedResponse): void => {
      try {
        const index = parseInt(req.params.index);
        const updatedPath = req.body;

        // Load current configuration
        const webAppConfig = loadWebAppConfig(app);
        const currentPaths = webAppConfig.paths;
        const currentCommands = webAppConfig.commands;

        if (index < 0 || index >= currentPaths.length) {
          res.status(404).json({
            success: false,
            error: 'Path configuration not found',
          });
          return;
        }

        // Validate required fields
        if (!updatedPath.path) {
          res.status(400).json({
            success: false,
            error: 'Path is required',
          });
          return;
        }

        // Update the path configuration
        currentPaths[index] = updatedPath;

        // Save to web app configuration
        saveWebAppConfig(currentPaths, currentCommands, app);

        // Update subscriptions
        if (state.currentConfig) {
          updateDataSubscriptions(currentPaths, state, state.currentConfig, app);
        }

        res.json({
          success: true,
          message: 'Path configuration updated successfully',
          path: updatedPath,
        });
      } catch (error) {
        res.status(500).json({
          success: false,
          error: (error as Error).message,
        });
      }
    }
  );

  // Remove path configuration
  router.delete(
    '/api/config/paths/:index',
    (req: TypedRequest, res: TypedResponse): void => {
      try {
        const index = parseInt(req.params.index);

        // Load current configuration
        const webAppConfig = loadWebAppConfig(app);
        const currentPaths = webAppConfig.paths;
        const currentCommands = webAppConfig.commands;

        if (index < 0 || index >= currentPaths.length) {
          res.status(404).json({
            success: false,
            error: 'Path configuration not found',
          });
          return;
        }

        // Get the path being removed for response
        const removedPath = currentPaths[index];

        // Remove from current paths
        currentPaths.splice(index, 1);

        // Save to web app configuration
        saveWebAppConfig(currentPaths, currentCommands, app);

        // Update subscriptions
        if (state.currentConfig) {
          updateDataSubscriptions(currentPaths, state, state.currentConfig, app);
        }


        res.json({
          success: true,
          message: 'Path configuration removed successfully',
          removedPath: removedPath,
        });
      } catch (error) {
        res.status(500).json({
          success: false,
          error: (error as Error).message,
        });
      }
    }
  );

  // Command Management API endpoints

  // Get all registered commands
  router.get(
    '/api/commands',
    (_: TypedRequest, res: TypedResponse<CommandApiResponse>) => {
      try {
        const commands = getCurrentCommands();
        return res.json({
          success: true,
          commands: commands,
          count: commands.length,
        });
      } catch (error) {
        app.error(`Error retrieving commands: ${error}`);
        return res.status(500).json({
          success: false,
          error: 'Failed to retrieve commands',
        });
      }
    }
  );

  // Register a new command
  router.post(
    '/api/commands',
    (
      req: TypedRequest<CommandRegistrationRequest>,
      res: TypedResponse<CommandApiResponse>
    ) => {
      try {
        const { command, description, keywords } = req.body;

        if (!command || !/^[a-zA-Z0-9_]+$/.test(command) || command.length === 0 || command.length > 50) {
          return res.status(400).json({
            success: false,
            error:
              'Invalid command name. Must be alphanumeric with underscores, 1-50 characters.',
          });
        }

        const result = registerCommand(command, description, keywords);

        if (result.state === 'COMPLETED') {
          // Update webapp config
          const webAppConfig = loadWebAppConfig(app);
          const currentCommands = getCurrentCommands();
          saveWebAppConfig(webAppConfig.paths, currentCommands, app);

          const commandState = getCommandState();
          const commandConfig = commandState.registeredCommands.get(command);
          return res.json({
            success: true,
            message: `Command '${command}' registered successfully`,
            command: commandConfig,
          });
        } else {
          return res.status(400).json({
            success: false,
            error: result.message || 'Failed to register command',
          });
        }
      } catch (error) {
        app.error(`Error registering command: ${error}`);
        return res.status(500).json({
          success: false,
          error: 'Internal server error',
        });
      }
    }
  );

  // Execute a command
  router.put(
    '/api/commands/:command/execute',
    (
      req: TypedRequest<CommandExecutionRequest>,
      res: TypedResponse<CommandExecutionResponse>
    ) => {
      try {
        const { command } = req.params;
        const { value } = req.body;

        if (typeof value !== 'boolean') {
          return res.status(400).json({
            success: false,
            error: 'Command value must be a boolean',
          });
        }

        const result = executeCommand(command, value);

        if (result.state === 'COMPLETED') {
          return res.json({
            success: true,
            command: command,
            value: value,
            executed: true,
            timestamp: result.timestamp,
          });
        } else {
          return res.status(400).json({
            success: false,
            error: result.message || 'Failed to execute command',
          });
        }
      } catch (error) {
        app.error(`Error executing command: ${error}`);
        return res.status(500).json({
          success: false,
          error: 'Internal server error',
        });
      }
    }
  );

  // Unregister a command
  router.delete(
    '/api/commands/:command',
    (req: TypedRequest, res: TypedResponse<CommandApiResponse>) => {
      try {
        const { command } = req.params;

        const result = unregisterCommand(command);

        if (result.state === 'COMPLETED') {
          // Update webapp config
          const webAppConfig = loadWebAppConfig(app);
          const currentCommands = getCurrentCommands();
          saveWebAppConfig(webAppConfig.paths, currentCommands, app);

          return res.json({
            success: true,
            message: `Command '${command}' unregistered successfully`,
          });
        } else {
          return res.status(404).json({
            success: false,
            error: result.message || 'Command not found',
          });
        }
      } catch (error) {
        app.error(`Error unregistering command: ${error}`);
        return res.status(500).json({
          success: false,
          error: 'Internal server error',
        });
      }
    }
  );

  // Update command (PUT)
  router.put(
    '/api/commands/:command',
    (
      req: TypedRequest<{ description?: string; keywords?: string[] }>,
      res: TypedResponse<CommandApiResponse>
    ) => {
      try {
        const { command } = req.params;
        const { description, keywords } = req.body;

        const result = updateCommand(command, description, keywords);
        if (result.state === 'COMPLETED') {
          // Update webapp config
          const webAppConfig = loadWebAppConfig(app);
          const currentCommands = getCurrentCommands();
          saveWebAppConfig(webAppConfig.paths, currentCommands, app);
          
          return res.json({
            success: true,
            message: result.message,
          });
        } else {
          return res.status(result.statusCode || 400).json({
            success: false,
            error: result.message,
          });
        }
      } catch (error) {
        app.error(`Error updating command: ${error}`);
        return res.status(500).json({
          success: false,
          error: 'Internal server error',
        });
      }
    }
  );

  // Get command history
  router.get(
    '/api/commands/history',
    (_: TypedRequest, res: TypedResponse<CommandApiResponse>) => {
      try {
        // Return the last 50 history entries
        const commandHistory = getCommandHistory();
        const recentHistory = commandHistory.slice(-50);
        return res.json({
          success: true,
          data: recentHistory,
        });
      } catch (error) {
        app.error(`Error retrieving command history: ${error}`);
        return res.status(500).json({
          success: false,
          error: 'Failed to retrieve command history',
        });
      }
    }
  );

  // Get command status
  router.get(
    '/api/commands/:command/status',
    (req: TypedRequest, res: TypedResponse<CommandApiResponse>) => {
      try {
        const { command } = req.params;
        const commandState = getCommandState();
        const commandConfig = commandState.registeredCommands.get(command);

        if (!commandConfig) {
          return res.status(404).json({
            success: false,
            error: 'Command not found',
          });
        }

        // Get current value from SignalK
        const currentValue = app.getSelfPath(`commands.${command}`);

        return res.json({
          success: true,
          command: {
            ...commandConfig,
            active: currentValue === true,
          },
        });
      } catch (error) {
        app.error(`Error retrieving command status: ${error}`);
        return res.status(500).json({
          success: false,
          error: 'Failed to retrieve command status',
        });
      }
    }
  );

  // Streaming Control API endpoints - DISABLED

  // // Enable streaming at runtime
  // router.post('/api/streaming/enable', async (req: TypedRequest, res: TypedResponse) => {
  //   try {
  //     if (state.streamingService) {
  //       return res.json({
  //         success: true,
  //         message: 'Streaming service is already running',
  //         enabled: true
  //       });
  //     }

  //     // Check if streaming is enabled in config
  //     if (!state.currentConfig?.enableStreaming) {
  //       return res.status(400).json({
  //         success: false,
  //         error: 'Streaming is disabled in plugin configuration. Enable it in plugin settings first.',
  //         enabled: false
  //       });
  //     }

  //     const result = await initializeStreamingService(state, app);
      
  //     if (result.success) {
  //       return res.json({
  //         success: true,
  //         message: 'Streaming service enabled successfully',
  //         enabled: true
  //       });
  //     } else {
  //       return res.status(500).json({
  //         success: false,
  //         error: result.error || 'Failed to enable streaming service',
  //         enabled: false
  //       });
  //     }
  //   } catch (error) {
  //     app.error(`Error enabling streaming: ${error}`);
  //     return res.status(500).json({
  //       success: false,
  //       error: (error as Error).message,
  //       enabled: false
  //     });
  //   }
  // });

  // // Disable streaming at runtime  
  // router.post('/api/streaming/disable', (req: TypedRequest, res: TypedResponse) => {
  //   try {
  //     if (!state.streamingService) {
  //       return res.json({
  //         success: true,
  //         message: 'Streaming service is not running',
  //         enabled: false
  //       });
  //     }

  //     const result = shutdownStreamingService(state, app);
      
  //     if (result.success) {
  //       return res.json({
  //         success: true,
  //         message: 'Streaming service disabled successfully',
  //         enabled: false
  //       });
  //     } else {
  //       return res.status(500).json({
  //         success: false,
  //         error: result.error || 'Failed to disable streaming service',
  //         enabled: true
  //       });
  //     }
  //   } catch (error) {
  //     app.error(`Error disabling streaming: ${error}`);
  //     return res.status(500).json({
  //       success: false,
  //       error: (error as Error).message,
  //       enabled: true
  //     });
  //   }
  // });

  // // Get current streaming status
  // router.get('/api/streaming/status', (req: TypedRequest, res: TypedResponse) => {
  //   try {
  //     const isEnabled = !!state.streamingService;
  //     const configEnabled = state.currentConfig?.enableStreaming ?? false;
      
  //     // Get streaming service statistics if available
  //     let stats = {};
  //     if (state.streamingService && state.streamingService.getActiveSubscriptions) {
  //       const subscriptions = state.streamingService.getActiveSubscriptions();
  //       stats = {
  //         activeSubscriptions: subscriptions.length,
  //         subscriptions: subscriptions
  //       };
  //     }

  //     res.json({
  //       success: true,
  //       enabled: isEnabled,
  //       configEnabled: configEnabled,
  //       canEnable: configEnabled && !isEnabled,
  //       canDisable: isEnabled,
  //       ...stats
  //     });
  //   } catch (error) {
  //     app.error(`Error getting streaming status: ${error}`);
  //     res.status(500).json({
  //       success: false,
  //       error: (error as Error).message
  //     });
  //   }
  // });

  // Health check
  router.get(
    '/api/health',
    (_: TypedRequest, res: TypedResponse<HealthApiResponse>) => {
      return res.json({
        success: true,
        status: 'healthy',
        timestamp: new Date().toISOString(),
      });
    }
  );

  // ===========================================
  // CLAUDE AI ANALYSIS API ROUTES
  // ===========================================

  // Get available analysis templates
  router.get(
    '/api/analyze/templates',
    (_: TypedRequest, res: TypedResponse<AnalysisApiResponse>) => {
      try {
        const templates = TEMPLATE_CATEGORIES.map(category => ({
          ...category,
          templates: category.templates.map(template => ({
            id: template.id,
            name: template.name,
            description: template.description,
            category: template.category,
            icon: template.icon,
            complexity: template.complexity,
            estimatedTime: template.estimatedTime,
            requiredPaths: template.requiredPaths
          }))
        }));

        res.json({
          success: true,
          templates: templates as any
        });
      } catch (error) {
        app.error(`Template retrieval failed: ${(error as Error).message}`);
        res.status(500).json({
          success: false,
          error: 'Failed to retrieve analysis templates'
        });
      }
    }
  );

  // Test Claude connection
  router.post(
    '/api/analyze/test-connection',
    async (_req: TypedRequest, res: TypedResponse<ClaudeConnectionTestResponse>) => {
      try {
        const config = state.currentConfig;
        if (!config?.claudeIntegration?.enabled || !config.claudeIntegration.apiKey) {
          return res.status(400).json({
            success: false,
            error: 'Claude integration is not configured or enabled'
          });
        }

        const analyzer = getSharedAnalyzer(config, app, getDataDir, state);

        const startTime = Date.now();
        const testResult = await analyzer.testConnection();
        const responseTime = Date.now() - startTime;

        if (testResult.success) {
          return res.json({
            success: true,
            model: migrateClaudeModel(config.claudeIntegration.model, app),
            responseTime,
            tokenUsage: 50 // Approximate for test
          });
        } else {
          return res.status(400).json({
            success: false,
            error: testResult.error || 'Connection test failed'
          });
        }
      } catch (error) {
        app.error(`Claude connection test failed: ${(error as Error).message}`);
        return res.status(500).json({
          success: false,
          error: 'Claude connection test failed'
        });
      }
    }
  );

  // Main analysis endpoint
  router.post(
    '/api/analyze',
    async (req: TypedRequest<{
      dataPath: string;
      analysisType?: string;
      templateId?: string;
      customPrompt?: string;
      timeRange?: { start: string; end: string };
      aggregationMethod?: string;
      resolution?: string;
      claudeModel?: string;
      useDatabaseAccess?: boolean;
    }>, res: TypedResponse<AnalysisApiResponse>) => {
      try {
        const config = state.currentConfig;
        if (!config?.claudeIntegration?.enabled || !config.claudeIntegration.apiKey) {
          return res.status(400).json({
            success: false,
            error: 'Claude integration is not configured or enabled'
          });
        }

        const { dataPath, analysisType, templateId, customPrompt, timeRange, aggregationMethod, resolution, claudeModel, useDatabaseAccess } = req.body;

        console.log(`🧠 ANALYSIS REQUEST: dataPath=${dataPath}, templateId=${templateId}, analysisType=${analysisType}, aggregationMethod=${aggregationMethod}, model=${claudeModel || 'config-default'}`);
        console.log(`🔍 CUSTOM PROMPT DEBUG: "${customPrompt}" (type: ${typeof customPrompt}, length: ${customPrompt?.length || 0})`);

        if (!dataPath) {
          return res.status(400).json({
            success: false,
            error: 'Data path is required'
          });
        }

        // Use shared analyzer instance to maintain conversation state
        const analyzer = getSharedAnalyzer(config, app, getDataDir, state);

        // Build analysis request
        let analysisRequest: AnalysisRequest;

        if (templateId) {
          // Use template
          const parsedTimeRange = timeRange ? {
            start: new Date(timeRange.start),
            end: new Date(timeRange.end)
          } : undefined;

          const templateRequest = AnalysisTemplateManager.createAnalysisRequest(
            templateId,
            dataPath,
            customPrompt,
            parsedTimeRange
          );

          if (!templateRequest) {
            return res.status(400).json({
              success: false,
              error: `Template not found: ${templateId}`
            });
          }
          
          analysisRequest = templateRequest;
        } else {
          // Custom analysis
          analysisRequest = {
            dataPath,
            analysisType: (analysisType as any) || 'custom',
            customPrompt: customPrompt || 'Analyze this maritime data and provide insights',
            timeRange: timeRange ? {
              start: new Date(timeRange.start),
              end: new Date(timeRange.end)
            } : undefined,
            aggregationMethod,
            resolution,
            useDatabaseAccess: useDatabaseAccess || false
          };
        }

        // Execute analysis
        app.debug(`Starting Claude analysis: ${analysisRequest.analysisType} for ${dataPath}`);
        const result = await analyzer.analyzeData(analysisRequest);

        return res.json({
          success: true,
          data: {
            id: result.id,
            analysis: result.analysis,
            insights: result.insights,
            recommendations: result.recommendations,
            anomalies: result.anomalies?.map(a => ({
              timestamp: a.timestamp,
              value: a.value,
              expectedRange: a.expectedRange,
              severity: a.severity,
              description: a.description,
              confidence: a.confidence
            })),
            confidence: result.confidence,
            dataQuality: result.dataQuality,
            timestamp: result.timestamp,
            metadata: result.metadata
          },
          usage: result.usage
        });

      } catch (error) {
        app.error(`Analysis failed: ${(error as Error).message}`);
        return res.status(500).json({
          success: false,
          error: `Analysis failed: ${(error as Error).message}`
        });
      }
    }
  );

  // Follow-up question endpoint
  router.post(
    '/api/analyze/followup',
    async (req: TypedRequest<{ conversationId: string; question: string }>, res: TypedResponse<AnalysisApiResponse>) => {
      try {
        const config = state.currentConfig;
        if (!config?.claudeIntegration?.enabled || !config.claudeIntegration.apiKey) {
          return res.status(400).json({
            success: false,
            error: 'Claude integration is not configured or enabled'
          });
        }

        const { conversationId, question } = req.body;

        if (!conversationId || !question) {
          return res.status(400).json({
            success: false,
            error: 'Both conversationId and question are required'
          });
        }

        console.log(`🔄 FOLLOW-UP REQUEST: conversationId=${conversationId}, question=${question.substring(0, 100)}...`);

        // Use shared analyzer instance to access stored conversations
        const analyzer = getSharedAnalyzer(config, app, getDataDir, state);

        // Process follow-up question
        const followUpRequest = {
          conversationId,
          question
        };

        const analysisResult = await analyzer.askFollowUp(followUpRequest);

        return res.json({
          success: true,
          data: analysisResult,
          usage: analysisResult.usage
        });

      } catch (error) {
        app.error(`Follow-up question failed: ${(error as Error).message}`);
        return res.status(500).json({
          success: false,
          error: `Follow-up question failed: ${(error as Error).message}`
        });
      }
    }
  );

  // Get analysis history
  router.get(
    '/api/analyze/history',
    async (req: TypedRequest<any> & { query: { limit?: string } }, res: TypedResponse<AnalysisApiResponse>) => {
      try {
        const config = state.currentConfig;
        if (!config?.claudeIntegration?.enabled || !config.claudeIntegration.apiKey) {
          return res.status(400).json({
            success: false,
            error: 'Claude integration is not configured or enabled'
          });
        }

        const limit = parseInt(req.query.limit || '20', 10);
        
        const analyzer = getSharedAnalyzer(config, app, getDataDir, state);

        const history = await analyzer.getAnalysisHistory(limit);
        
        return res.json({
          success: true,
          data: history.map(h => ({
            id: h.id,
            analysis: h.analysis,
            insights: h.insights,
            recommendations: h.recommendations,
            anomalies: h.anomalies?.map(a => ({
              timestamp: a.timestamp,
              value: a.value,
              expectedRange: a.expectedRange,
              severity: a.severity,
              description: a.description,
              confidence: a.confidence
            })),
            confidence: h.confidence,
            dataQuality: h.dataQuality,
            timestamp: h.timestamp,
            metadata: h.metadata
          }))
        });

      } catch (error) {
        app.error(`Analysis history retrieval failed: ${(error as Error).message}`);
        return res.status(500).json({
          success: false,
          error: 'Failed to retrieve analysis history'
        });
      }
    }
  );

  // Delete analysis from history
  router.delete(
    '/api/analyze/history/:id',
    async (req: TypedRequest<any> & { params: { id: string } }, res: TypedResponse<any>) => {
      try {
        const config = state.currentConfig;
        if (!config?.claudeIntegration?.enabled || !config.claudeIntegration.apiKey) {
          return res.status(400).json({
            success: false,
            error: 'Claude integration is not configured or enabled'
          });
        }

        const analysisId = req.params.id;
        
        const analyzer = getSharedAnalyzer(config, app, getDataDir, state);

        const result = await analyzer.deleteAnalysis(analysisId);
        
        if (result.success) {
          return res.json({
            success: true,
            message: 'Analysis deleted successfully'
          });
        } else {
          return res.status(404).json({
            success: false,
            error: result.error
          });
        }

      } catch (error) {
        app.error(`Analysis deletion failed: ${(error as Error).message}`);
        return res.status(500).json({
          success: false,
          error: 'Failed to delete analysis'
        });
      }
    }
  );

  // ===========================================
  // VESSEL CONTEXT API ROUTES
  // ===========================================

  // Get vessel context
  router.get(
    '/api/vessel-context',
    async (_: TypedRequest, res: TypedResponse<any>) => {
      try {
        const contextManager = new VesselContextManager(app, getDataDir());
        const context = await contextManager.getVesselContext();
        
        return res.json({
          success: true,
          data: context
        });

      } catch (error) {
        app.error(`Failed to get vessel context: ${(error as Error).message}`);
        return res.status(500).json({
          success: false,
          error: 'Failed to get vessel context'
        });
      }
    }
  );

  // Update vessel context
  router.post(
    '/api/vessel-context',
    async (req: TypedRequest<{
      vesselInfo?: any;
      customContext?: string;
    }>, res: TypedResponse<any>) => {
      try {
        const { vesselInfo, customContext } = req.body;
        
        const contextManager = new VesselContextManager(app, getDataDir());
        const updatedContext = await contextManager.updateVesselContext(
          vesselInfo,
          customContext,
          false // Not auto-extracted since it's from user input
        );
        
        return res.json({
          success: true,
          data: updatedContext,
          message: 'Vessel context updated successfully'
        });

      } catch (error) {
        app.error(`Failed to update vessel context: ${(error as Error).message}`);
        return res.status(500).json({
          success: false,
          error: 'Failed to update vessel context'
        });
      }
    }
  );

  // Refresh vessel context from SignalK
  router.post(
    '/api/vessel-context/refresh',
    async (_: TypedRequest, res: TypedResponse<any>) => {
      try {
        const contextManager = new VesselContextManager(app, getDataDir());
        const refreshedContext = await contextManager.refreshVesselInfo();
        
        return res.json({
          success: true,
          data: refreshedContext,
          message: 'Vessel context refreshed from SignalK data'
        });

      } catch (error) {
        app.error(`Failed to refresh vessel context: ${(error as Error).message}`);
        return res.status(500).json({
          success: false,
          error: 'Failed to refresh vessel context from SignalK'
        });
      }
    }
  );

  // Get vessel data paths for UI
  router.get(
    '/api/vessel-context/data-paths',
    (_: TypedRequest, res: TypedResponse<any>) => {
      try {
        const dataPaths = VesselContextManager.getVesselDataPaths();
        
        return res.json({
          success: true,
          data: dataPaths
        });

      } catch (error) {
        app.error(`Failed to get vessel data paths: ${(error as Error).message}`);
        return res.status(500).json({
          success: false,
          error: 'Failed to get vessel data paths'
        });
      }
    }
  );

  // Generate Claude context preview
  router.get(
    '/api/vessel-context/claude-preview',
    async (_: TypedRequest, res: TypedResponse<any>) => {
      try {
        const contextManager = new VesselContextManager(app, getDataDir());
        // Ensure context is loaded before generating preview
        await contextManager.getVesselContext();
        const claudeContext = contextManager.generateClaudeContext();
        
        return res.json({
          success: true,
          data: {
            contextText: claudeContext,
            length: claudeContext.length
          }
        });

      } catch (error) {
        app.error(`Failed to generate Claude context preview: ${(error as Error).message}`);
        return res.status(500).json({
          success: false,
          error: 'Failed to generate Claude context preview'
        });
      }
    }
  );

  // ===========================================
  // END VESSEL CONTEXT API ROUTES
  // ===========================================

  // ===========================================
  // END CLAUDE AI ANALYSIS API ROUTES
  // ===========================================

  // Test endpoint
  router.get('/api/test', (_: express.Request, res: express.Response) => {
    res.json({
      message: 'SignalK Parquet Plugin API is working',
      timestamp: new Date().toISOString(),
      config: state.currentConfig ? 'loaded' : 'not loaded',
    });
  });

  // Version endpoint
  router.get('/api/version', (_: express.Request, res: express.Response) => {
    const packagePath = path.join(__dirname, '..', 'package.json');
    try {
      const packageJson = JSON.parse(fs.readFileSync(packagePath, 'utf8'));
      res.json({
        name: packageJson.name,
        version: packageJson.version,
        description: packageJson.description,
      });
    } catch (error) {
      res.status(500).json({ error: 'Failed to read version information' });
    }
  });

  // Historical streaming test endpoints - DISABLED
  // router.post('/api/historical/trigger/:path', (req: express.Request, res: express.Response) => {
  //   try {
  //     const path = req.params.path;
  //     if (state.historicalStreamingService) {
  //       state.historicalStreamingService.triggerHistoricalStream(path);
  //       res.json({
  //         success: true,
  //         message: `Triggered historical stream for path: ${path}`,
  //         timestamp: new Date().toISOString()
  //       });
  //     } else {
  //       res.status(500).json({
  //         success: false,
  //         error: 'Historical streaming service not initialized'
  //       });
  //     }
  //   } catch (error) {
  //     res.status(500).json({
  //       success: false,
  //       error: error instanceof Error ? error.message : String(error)
  //     });
  //   }
  // });

  // router.get('/api/historical/subscriptions', (_: express.Request, res: express.Response) => {
  //   try {
  //     if (state.historicalStreamingService) {
  //       const subscriptions = state.historicalStreamingService.getActiveSubscriptions();
  //       res.json({
  //         success: true,
  //         subscriptions,
  //         count: subscriptions.length
  //       });
  //     } else {
  //       res.status(500).json({
  //         success: false,
  //         error: 'Historical streaming service not initialized'
  //       });
  //     }
  //   } catch (error) {
  //     res.status(500).json({
  //       success: false,
  //       error: error instanceof Error ? error.message : String(error)
  //     });
  //   }
  // });

  // Stream Management API endpoints - DISABLED
  
  // // Get all streams
  // router.get('/api/streams', (_: express.Request, res: express.Response) => {
  //   try {
  //     if (state.historicalStreamingService) {
  //       const streams = state.historicalStreamingService.getAllStreams();
  //       res.json({
  //         success: true,
  //         streams
  //       });
  //     } else {
  //       res.status(500).json({
  //         success: false,
  //         error: 'Historical streaming service not initialized'
  //       });
  //     }
  //   } catch (error) {
  //     res.status(500).json({
  //       success: false,
  //       error: error instanceof Error ? error.message : String(error)
  //     });
  //   }
  // });

  // // Create new stream
  // router.post('/api/streams', (req: express.Request, res: express.Response) => {
  //   try {
  //     if (!state.historicalStreamingService) {
  //       res.status(500).json({
  //         success: false,
  //         error: 'Historical streaming service not initialized'
  //       });
  //       return;
  //     }

  //     const streamConfig = req.body;
      
  //     // Validate required fields
  //     if (!streamConfig.name || !streamConfig.path) {
  //       res.status(400).json({
  //         success: false,
  //         error: 'Stream name and path are required'
  //       });
  //       return;
  //     }

  //     // Validate aggregation method if provided
  //     const validAggregationMethods = ['average', 'min', 'max', 'first', 'last', 'mid', 'middle_index'];
  //     if (streamConfig.aggregateMethod && !validAggregationMethods.includes(streamConfig.aggregateMethod)) {
  //       res.status(400).json({
  //         success: false,
  //         error: `Invalid aggregation method. Valid options: ${validAggregationMethods.join(', ')}`
  //       });
  //       return;
  //     }

  //     // Validate window size if provided
  //     if (streamConfig.windowSize && (typeof streamConfig.windowSize !== 'number' || streamConfig.windowSize < 1 || streamConfig.windowSize > 1000)) {
  //       res.status(400).json({
  //         success: false,
  //         error: 'Window size must be a number between 1 and 1000'
  //       });
  //       return;
  //     }

  //     const stream = state.historicalStreamingService.createStream(streamConfig);
      
  //     // Handle auto-start if requested
  //     if (streamConfig.autoStart) {
  //       const startResult = state.historicalStreamingService.startStream(stream.id);
  //       if (startResult.success) {
  //         stream.status = 'running';
  //       }
  //     }
      
  //     res.json({
  //       success: true,
  //       stream,
  //       message: `Stream '${streamConfig.name}' created successfully${streamConfig.autoStart ? ' and started' : ''}`
  //     });
  //   } catch (error) {
  //     res.status(500).json({
  //       success: false,
  //       error: error instanceof Error ? error.message : String(error)
  //     });
  //   }
  // });

  // // Update stream configuration
  // router.put('/api/streams/:id', (req: express.Request, res: express.Response) => {
  //   try {
  //     if (!state.historicalStreamingService) {
  //       res.status(500).json({
  //         success: false,
  //         error: 'Historical streaming service not initialized'
  //       });
  //       return;
  //     }

  //     const streamId = req.params.id;
  //     const streamConfig = req.body;

  //     // Validate required fields
  //     if (!streamConfig.name || !streamConfig.path) {
  //       res.status(400).json({
  //         success: false,
  //         error: 'Stream name and path are required'
  //       });
  //       return;
  //     }

  //     // Validate window size if provided
  //     if (streamConfig.windowSize && (typeof streamConfig.windowSize !== 'number' || streamConfig.windowSize < 1 || streamConfig.windowSize > 1000)) {
  //       res.status(400).json({
  //         success: false,
  //         error: 'Window size must be a number between 1 and 1000'
  //       });
  //       return;
  //     }

  //     const success = state.historicalStreamingService.updateStream(streamId, streamConfig);
  //     if (success) {
  //       res.json({
  //         success: true,
  //         message: `Stream '${streamConfig.name}' updated successfully`
  //       });
  //     } else {
  //       res.status(404).json({
  //         success: false,
  //         error: 'Stream not found'
  //       });
  //     }
  //   } catch (error) {
  //     res.status(500).json({
  //       success: false,
  //       error: error instanceof Error ? error.message : String(error)
  //     });
  //   }
  // });

  // // Start stream
  // router.put('/api/streams/:id/start', (req: express.Request, res: express.Response) => {
  //   try {
  //     if (!state.historicalStreamingService) {
  //       res.status(500).json({
  //         success: false,
  //         error: 'Historical streaming service not initialized'
  //       });
  //       return;
  //     }

  //     const streamId = req.params.id;
  //     const result = state.historicalStreamingService.startStream(streamId);
      
  //     if (result.success) {
  //       res.json({
  //         success: true,
  //         message: `Stream started successfully`
  //       });
  //     } else {
  //       res.status(404).json({
  //         success: false,
  //         error: result.error || 'Stream not found'
  //       });
  //     }
  //   } catch (error) {
  //     res.status(500).json({
  //       success: false,
  //       error: error instanceof Error ? error.message : String(error)
  //     });
  //   }
  // });

  // // Pause stream
  // router.put('/api/streams/:id/pause', (req: express.Request, res: express.Response) => {
  //   try {
  //     if (!state.historicalStreamingService) {
  //       res.status(500).json({
  //         success: false,
  //         error: 'Historical streaming service not initialized'
  //       });
  //       return;
  //     }

  //     const streamId = req.params.id;
  //     const result = state.historicalStreamingService.pauseStream(streamId);
      
  //     if (result.success) {
  //       res.json({
  //         success: true,
  //         message: `Stream ${result.paused ? 'paused' : 'resumed'} successfully`
  //       });
  //     } else {
  //       res.status(404).json({
  //         success: false,
  //         error: result.error || 'Stream not found'
  //       });
  //     }
  //   } catch (error) {
  //     res.status(500).json({
  //       success: false,
  //       error: error instanceof Error ? error.message : String(error)
  //     });
  //   }
  // });

  // // Stop stream
  // router.put('/api/streams/:id/stop', (req: express.Request, res: express.Response) => {
  //   try {
  //     if (!state.historicalStreamingService) {
  //       res.status(500).json({
  //         success: false,
  //         error: 'Historical streaming service not initialized'
  //       });
  //       return;
  //     }

  //     const streamId = req.params.id;
  //     const result = state.historicalStreamingService.stopStream(streamId);
      
  //     if (result.success) {
  //       res.json({
  //         success: true,
  //         message: `Stream stopped successfully`
  //       });
  //     } else {
  //       res.status(404).json({
  //         success: false,
  //         error: result.error || 'Stream not found'
  //       });
  //     }
  //   } catch (error) {
  //     res.status(500).json({
  //       success: false,
  //       error: error instanceof Error ? error.message : String(error)
  //     });
  //   }
  // });

  // // Delete stream
  // router.delete('/api/streams/:id', (req: express.Request, res: express.Response) => {
  //   try {
  //     if (!state.historicalStreamingService) {
  //       res.status(500).json({
  //         success: false,
  //         error: 'Historical streaming service not initialized'
  //       });
  //       return;
  //     }

  //     const streamId = req.params.id;
  //     const result = state.historicalStreamingService.deleteStream(streamId);
      
  //     if (result.success) {
  //       res.json({
  //         success: true,
  //         message: `Stream deleted successfully`
  //       });
  //     } else {
  //       res.status(404).json({
  //         success: false,
  //         error: result.error || 'Stream not found'
  //       });
  //     }
  //   } catch (error) {
  //     res.status(500).json({
  //       success: false,
  //       error: error instanceof Error ? error.message : String(error)
  //     });
  //   }
  // });

  // // Get stream statistics
  // router.get('/api/streams/stats', (_: express.Request, res: express.Response) => {
  //   try {
  //     if (state.historicalStreamingService) {
  //       const stats = state.historicalStreamingService.getStreamStats();
  //       res.json({
  //         success: true,
  //         stats
  //       });
  //     } else {
  //       res.status(500).json({
  //         success: false,
  //         error: 'Historical streaming service not initialized'
  //       });
  //     }
  //   } catch (error) {
  //     res.status(500).json({
  //       success: false,
  //       error: error instanceof Error ? error.message : String(error)
  //     });
  //   }
  // });

  // // Get recent time-series data for a specific stream
  // router.get('/api/streams/:id/data', async (req: express.Request, res: express.Response) => {
  //   try {
  //     if (!state.historicalStreamingService) {
  //       res.status(500).json({
  //         success: false,
  //         error: 'Historical streaming service not initialized'
  //       });
  //       return;
  //     }

  //     const streamId = req.params.id;
  //     const limit = parseInt(req.query.limit as string) || 50;
      
  //     const timeSeriesData = await (state.historicalStreamingService as any).getStreamTimeSeriesData(streamId, limit);
      
  //     // Always return success, even if no data (return empty array)
  //     res.json({
  //       success: true,
  //       streamId: streamId,
  //       data: timeSeriesData || []
  //     });
  //   } catch (error) {
  //     res.status(500).json({
  //       success: false,
  //       error: error instanceof Error ? error.message : String(error)
  //     });
  //   }
  // });

  // ===========================================
  // PROCESS MANAGEMENT API ROUTES
  // ===========================================

  // Get current process status
  router.get(
    '/api/process-status',
    (_: TypedRequest, res: TypedResponse<ProcessStatusApiResponse>) => {
      const status = getProcessStatus(state);
      res.json(status);
    }
  );

  // Cancel current process
  router.post(
    '/api/cancel-process',
    (_: TypedRequest, res: TypedResponse<ProcessCancelApiResponse>) => {
      const cancelled = cancelProcess(state);

      if (cancelled) {
        res.json({
          success: true,
          message: `${state.currentProcess?.type || 'Process'} cancellation requested`
        });
      } else {
        res.json({
          success: false,
          message: 'No active process to cancel'
        });
      }
    }
  );

  // ===========================================
  // SCHEMA VALIDATION API ROUTES
  // ===========================================

  // Get validation progress
  router.get(
    '/api/validate-schemas/progress/:jobId',
    async (req: TypedRequest, res: TypedResponse<ValidationProgress>) => {
      const { jobId } = req.params;
      const progress = validationJobs.get(jobId);

      if (!progress) {
        return res.status(404).json({
          success: false,
          error: 'Validation job not found'
        } as any);
      }

      res.set('Cache-Control', 'no-store, no-cache, must-revalidate, proxy-revalidate');
      res.set('Pragma', 'no-cache');
      res.set('Expires', '0');
      res.set('Surrogate-Control', 'no-store');

      return res.json(progress);
    }
  );

  router.post(
    '/api/validate-schemas/cancel/:jobId',
    async (
      req: TypedRequest,
      res: TypedResponse<ValidationApiResponse & { jobId: string; status: ValidationProgress['status'] }>
    ) => {
      const { jobId } = req.params;
      const job = validationJobs.get(jobId);

      if (!job) {
        return res.status(404).json({
          success: false,
          error: 'Validation job not found',
          jobId,
          status: 'error'
        } as any);
      }

      if (job.status === 'completed' || job.status === 'cancelled' || job.status === 'error') {
        return res.json({
          success: true,
          message: `Validation job already ${job.status}`,
          jobId,
          status: job.status
        });
      }

      job.cancelRequested = true;
      job.status = 'cancelling';
      app.debug(`⏹️ Cancellation requested for validation job: ${jobId}`);

      return res.json({
        success: true,
        message: 'Cancellation requested',
        jobId,
        status: job.status
      });
    }
  );

  router.get(
    '/api/repair-schemas/progress/:jobId',
    async (req: TypedRequest, res: TypedResponse<RepairProgress>) => {
      const { jobId } = req.params;
      const progress = repairJobs.get(jobId);

      if (!progress) {
        return res.status(404).json({
          success: false,
          message: 'Repair job not found'
        } as any);
      }

      res.set('Cache-Control', 'no-store, no-cache, must-revalidate, proxy-revalidate');
      res.set('Pragma', 'no-cache');
      res.set('Expires', '0');
      res.set('Surrogate-Control', 'no-store');

      return res.json(progress);
    }
  );

  router.post(
    '/api/repair-schemas/cancel/:jobId',
    async (
      req: TypedRequest,
      res: TypedResponse<{ success: boolean; message: string; jobId: string; status: RepairProgress['status'] }>
    ) => {
      const { jobId } = req.params;
      const job = repairJobs.get(jobId);

      if (!job) {
        return res.status(404).json({
          success: false,
          message: 'Repair job not found',
          jobId,
          status: 'error'
        });
      }

      if (job.status === 'completed' || job.status === 'cancelled' || job.status === 'error') {
        return res.json({
          success: true,
          message: `Repair job already ${job.status}`,
          jobId,
          status: job.status
        });
      }

      job.cancelRequested = true;
      job.status = 'cancelling';
      job.message = 'Cancellation requested';
      app.debug(`⏹️ Cancellation requested for repair job: ${jobId}`);

      return res.json({
        success: true,
        message: 'Cancellation requested',
        jobId,
        status: job.status
      });
    }
  );

  // Validate parquet schemas
  router.post(
    '/api/validate-schemas',
<<<<<<< HEAD
    async (_: TypedRequest, res: TypedResponse<ValidationApiResponse>) => {
      try {
        // Check if another process is running
        if (state.currentProcess?.isRunning) {
          return res.status(409).json({
            success: false,
            error: `Cannot start validation: ${state.currentProcess.type} is already running. Cancel it first.`
          });
        }

        app.debug('🔍 Starting schema validation...');

        // Create SchemaService instance
        const schemaService = new SchemaService(app);

        // Import required modules for parquet reading
        const parquet = require('@dsnp/parquetjs');
        const glob = require('glob');
        const path = require('path');
=======
    async (_req: TypedRequest, res: TypedResponse<ValidationApiResponse & { jobId: string; status?: string }>) => {
      const jobId = `val_${Date.now()}_${Math.random().toString(36).substr(2, 9)}`;
      const progressJob: ValidationProgress = {
        jobId,
        status: 'running',
        processed: 0,
        total: 0,
        percent: 0,
        startTime: new Date(),
        cancelRequested: false
      };

      validationJobs.set(jobId, progressJob);
      lastValidationViolations = [];

      const runValidationJob = async () => {
        let violationFiles: ValidationViolation[] = [];
        try {
          app.debug('🔍 Starting schema validation...');
          app.debug(`📋 Created validation job: ${jobId}`);

          const parquet = require('@dsnp/parquetjs');
          const glob = require('glob');
          const path = require('path');

          const configOutputDir = state.currentConfig?.outputDirectory || 'data';
          const pluginDataPath = app.getDataDirPath();
          const signalkDataDir = path.dirname(path.dirname(pluginDataPath));
          const dataDir = path.join(signalkDataDir, configOutputDir);

          let totalFiles = 0;
          let correctSchemas = 0;
          let violationSchemas = 0;
          const vessels = new Set<string>();
          const violationDetails: string[] = [];
          const debugMessages: string[] = [];

          const addDebug = (message: string) => {
            debugMessages.push(message);
            app.debug(message);
          };

          const searchPattern = path.join(dataDir, 'vessels', '**', '*.parquet');
          addDebug(`🔍 Data directory: ${dataDir}`);
          addDebug(`🔍 Searching pattern: ${searchPattern}`);

          const files = glob.sync(searchPattern, {
            ignore: [
              `${dataDir}/**/processed/**`,
              `${dataDir}/**/repaired/**`,
              `${dataDir}/**/quarantine/**`,
              `${dataDir}/**/claude-schemas/**`,
              `${dataDir}/**/failed/**`
            ]
          });
          addDebug(`📄 Found ${files.length} parquet files`);
>>>>>>> 0eee28d4

          progressJob.total = files.length;
          progressJob.percent = files.length === 0 ? 100 : 0;

          addDebug('⏸️ Pausing for 10 seconds before processing...');
          await new Promise(resolve => setTimeout(resolve, 10000));
          addDebug('▶️ Resuming processing after 10 second pause');

          for (let fileIndex = 0; fileIndex < files.length; fileIndex++) {
            if (progressJob.cancelRequested) {
              addDebug('⏹️ Validation cancellation requested, stopping processing');
              progressJob.status = 'cancelled';
              break;
            }

<<<<<<< HEAD
        // Start the validation process
        if (!startProcess(state, 'validation', files.length)) {
          return res.status(409).json({
            success: false,
            error: 'Cannot start validation: Another process is already running'
          });
        }

        // Add 10 second pause before processing
        addDebug(`⏸️ Pausing for 10 seconds before processing...`);
        await new Promise(resolve => setTimeout(resolve, 10000));
        addDebug(`▶️ Resuming processing after 10 second pause`);
=======
            const filePath = files[fileIndex];
>>>>>>> 0eee28d4

            progressJob.processed = Math.min(fileIndex + 1, files.length);
            progressJob.percent = files.length > 0
              ? Math.round((progressJob.processed / files.length) * 100)
              : 100;
            progressJob.currentFile = path.basename(filePath);
            progressJob.currentRelativePath = path.relative(dataDir, filePath);

            const pathParts = filePath.split(path.sep);
            const vesselsIndex = pathParts.findIndex((part: string) => part === 'vessels');
            const vesselName = vesselsIndex !== -1 && vesselsIndex + 1 < pathParts.length
              ? pathParts[vesselsIndex + 1]
              : undefined;
            progressJob.currentVessel = vesselName;

            if (vesselName) {
              vessels.add(vesselName);
            }

<<<<<<< HEAD
          // Update progress and check for cancellation
          updateProcessProgress(state, totalFiles, path.basename(filePath));

          // Check if cancellation was requested
          if (state.currentProcess?.cancelRequested) {
            finishProcess(state);
            return res.json({
              success: false,
              error: `Validation cancelled by user after processing ${totalFiles} files`,
              totalFiles,
              totalVessels: vessels.size,
              correctSchemas,
              violations: violationSchemas,
              violationDetails,
              debugMessages
            });
          }

          try {
            const reader = await parquet.ParquetReader.openFile(filePath);
            const cursor = reader.getCursor();
            const schema = cursor.schema;

            if (schema && schema.schema) {
              schemasFound++;
              const fields = schema.schema;

              // Check timestamps
              const receivedTimestamp = fields.received_timestamp ? fields.received_timestamp.type : 'MISSING';
              const signalkTimestamp = fields.signalk_timestamp ? fields.signalk_timestamp.type : 'MISSING';

              // Find all value fields
              const valueFields: { [key: string]: string } = {};
              Object.keys(fields).forEach(fieldName => {
                if (fieldName.startsWith('value_') || fieldName === 'value') {
                  valueFields[fieldName] = fields[fieldName].type;
                }
              });
=======
            if (path.basename(filePath).includes('quarantine') ||
                path.basename(filePath).includes('corrupted') ||
                filePath.includes('/processed/') ||
                filePath.includes('/repaired/')) {
              continue;
            }
>>>>>>> 0eee28d4

            totalFiles++;

            try {
              const reader = await parquet.ParquetReader.openFile(filePath);
              const cursor = reader.getCursor();
              const schema = cursor.schema;

              if (schema && schema.schema) {
                const fields = schema.schema;

                const receivedTimestamp = fields.received_timestamp ? fields.received_timestamp.type : 'MISSING';
                const signalkTimestamp = fields.signalk_timestamp ? fields.signalk_timestamp.type : 'MISSING';

                const valueFields: { [key: string]: string } = {};
                Object.keys(fields).forEach(fieldName => {
                  if (fieldName.startsWith('value_') || fieldName === 'value') {
                    valueFields[fieldName] = fields[fieldName].type;
                  }
                });

                const relativePath = progressJob.currentRelativePath || path.relative(dataDir, filePath);
                const pathMatch = relativePath.match(/vessels\/[^/]+\/(.+?)\/[^/]*\.parquet$/);
                const signalkPath = pathMatch ? pathMatch[1].replace(/\//g, '.') : '';

                let hasViolations = false;
                const violations: string[] = [];

                if (receivedTimestamp !== 'UTF8' && receivedTimestamp !== 'MISSING') {
                  violations.push(`received_timestamp should be UTF8, got ${receivedTimestamp}`);
                  hasViolations = true;
                }
                if (signalkTimestamp !== 'UTF8' && signalkTimestamp !== 'MISSING') {
                  violations.push(`signalk_timestamp should be UTF8, got ${signalkTimestamp}`);
                  hasViolations = true;
                }

                const isExplodedFile = Object.keys(valueFields).some(fieldName =>
                  fieldName.startsWith('value_') && fieldName !== 'value' && fieldName !== 'value_json'
                );
                addDebug(`🔍 Validation: isExplodedFile = ${isExplodedFile}`);

                let sampleRecords = [];
                try {
                  if (!parquet) {
                    throw new Error('ParquetJS not available');
                  }
                  const sampleReader = await parquet.ParquetReader.openFile(filePath);
                  const sampleCursor = sampleReader.getCursor();
                  let record: any;
                  let count = 0;
                  while ((record = await sampleCursor.next()) && count < 100) {
                    sampleRecords.push(record);
                    count++;
                  }
                  await sampleReader.close();
                } catch (error) {
                  addDebug(`⚠️ Could not read sample data for validation: ${(error as Error).message}`);
                  sampleRecords = [];
                }

                for (const [fieldName, fieldType] of Object.entries(valueFields)) {
                  if (fieldName === 'value_json') {
                    addDebug(`⏭️ ${fieldName}: Skipped entirely (always ignored)`);
                    continue;
                  }

                  if (isExplodedFile && fieldName === 'value') {
                    addDebug(`⏭️ ${fieldName}: Skipped in exploded file (always empty)`);
                    continue;
                  }

                  if (fieldType === 'UTF8' || fieldType === 'VARCHAR') {
                    let shouldBeNumeric = false;

                    if (sampleRecords.length > 0) {
                      const values = sampleRecords
                        .map(r => r[fieldName])
                        .filter(v => v !== null && v !== undefined);

                      if (values.length > 0) {
                        let allNumeric = true;
                        let allBoolean = true;

                        for (const value of values) {
                          const str = String(value).trim();
                          if (str === 'true' || str === 'false') {
                            allNumeric = false;
                          } else if (!isNaN(Number(str)) && str !== '') {
                            allBoolean = false;
                          } else {
                            allNumeric = false;
                            allBoolean = false;
                            break;
                          }
                        }

                        if (allNumeric && values.length > 0) {
                          shouldBeNumeric = true;
                          violations.push(`${fieldName} contains numbers but is ${fieldType}, should be DOUBLE`);
                          hasViolations = true;
                          addDebug(`🔍 ${fieldName}: VARCHAR contains numbers, flagged as violation`);
                        } else if (allBoolean && values.length > 0) {
                          violations.push(`${fieldName} contains booleans but is ${fieldType}, should be BOOLEAN`);
                          hasViolations = true;
                          addDebug(`🔍 ${fieldName}: VARCHAR contains booleans, flagged as violation`);
                        }
                      }
                    }

                    if (!shouldBeNumeric && sampleRecords.length === 0) {
                      const isExplodedField = fieldName.startsWith('value_');

                      if (!isExplodedField && signalkPath) {
                        addDebug(`🔍 ${fieldName}: Using metadata fallback (matches repair logic)`);
                        try {
                          const response = await fetch(`http://localhost:3000/signalk/v1/api/vessels/self/${signalkPath.replace(/\./g, '/')}/meta`);
                          if (response.ok) {
                            const metadata = await response.json() as any;
                            if (metadata && metadata.units &&
                                (metadata.units === 'm' || metadata.units === 'deg' || metadata.units === 'm/s' ||
                                 metadata.units === 'rad' || metadata.units === 'K' || metadata.units === 'Pa' ||
                                 metadata.units === 'V' || metadata.units === 'A' || metadata.units === 'Hz' ||
                                 metadata.units === 'ratio' || metadata.units === 'kg' || metadata.units === 'J')) {
                              violations.push(`${fieldName} has numeric units (${metadata.units}) but is ${fieldType}, should be DOUBLE`);
                              hasViolations = true;
                              addDebug(`🔍 ${fieldName}: Metadata indicates numeric (${metadata.units}), flagged as violation`);
                            }
                          }
                        } catch (metadataError) {
                          addDebug(`🔍 ${fieldName}: Metadata lookup failed, no violation flagged`);
                        }
                      } else {
                        addDebug(`🔍 ${fieldName}: Exploded field or no path, skipping metadata (matches repair logic)`);
                      }
                    }
                  }
                }

                if (hasViolations) {
                  violationSchemas++;
                  const shortPath = path.relative(dataDir, filePath);
                  violationDetails.push(`[${totalFiles}] ${shortPath}: ${violations.join(', ')}`);
                  violationFiles.push({
                    file: shortPath,
                    vessel: vesselName,
                    issues: [...violations]
                  });
                } else {
                  correctSchemas++;
                }

                if (typeof reader.close === 'function') reader.close();
              }

            } catch (error) {
              app.debug(`Error processing ${filePath}: ${(error as Error).message}`);
              violationSchemas++;
              const shortPath = path.relative(dataDir, filePath);
              violationDetails.push(`[${totalFiles}] ${shortPath}: ERROR - ${(error as Error).message}`);
              violationFiles.push({
                file: shortPath,
                vessel: progressJob.currentVessel,
                issues: [`ERROR - ${(error as Error).message}`]
              });
            }
          }

          if (progressJob.cancelRequested || progressJob.status === 'cancelled') {
            addDebug(`⏹️ Validation cancelled by user after processing ${totalFiles} files`);
            progressJob.status = 'cancelled';
            progressJob.completedAt = new Date();
            progressJob.currentFile = undefined;
            progressJob.currentVessel = undefined;
            progressJob.currentRelativePath = undefined;
            progressJob.result = {
              success: false,
              error: 'Validation cancelled by user',
              cancelled: true,
              totalFiles,
              totalVessels: vessels.size,
              correctSchemas,
              violations: violationSchemas,
              violationDetails,
              violationFiles,
              debugMessages,
              jobId
            };
            lastValidationViolations = violationFiles;
            return;
          }

          addDebug(`📊 Validation completed: ${totalFiles} files, ${vessels.size} vessels, ${correctSchemas} correct, ${violationSchemas} violations`);

<<<<<<< HEAD
        // Finish the process
        finishProcess(state);

        return res.json({
          success: true,
          totalFiles,
          totalVessels: vessels.size,
          correctSchemas,
          violations: violationSchemas,
          violationDetails,
          debugMessages
        });

      } catch (error) {
        // Finish the process on error
        finishProcess(state);

        app.error(`Error during schema validation: ${error}`);
        return res.status(500).json({
          success: false,
          error: (error as Error).message
=======
          progressJob.status = 'completed';
          progressJob.processed = files.length;
          progressJob.percent = 100;
          progressJob.completedAt = new Date();
          progressJob.currentFile = undefined;
          progressJob.currentVessel = undefined;
          progressJob.currentRelativePath = undefined;
          progressJob.result = {
            success: true,
            totalFiles,
            totalVessels: vessels.size,
            correctSchemas,
            violations: violationSchemas,
            violationDetails,
            violationFiles,
            debugMessages,
            jobId
          };
          lastValidationViolations = violationFiles;
        } catch (error) {
          app.error(`Error during schema validation: ${error}`);
          progressJob.status = 'error';
          progressJob.error = (error as Error).message;
          progressJob.completedAt = new Date();
          progressJob.result = {
            success: false,
            error: (error as Error).message,
            violationFiles,
            jobId
          };
          lastValidationViolations = violationFiles;
        } finally {
          progressJob.currentFile = undefined;
          progressJob.currentVessel = undefined;
          progressJob.currentRelativePath = undefined;
          scheduleValidationJobCleanup(jobId);
        }
      };

      setImmediate(() => {
        runValidationJob().catch(error => {
          app.error(`Unhandled validation job error: ${error}`);
>>>>>>> 0eee28d4
        });
      });

      return res.json({
        success: true,
        status: 'started',
        jobId
      });
    }
  );

    // Repair schema violations endpoint
  router.post(
    '/api/repair-schemas',
    async (_: TypedRequest, res: any) => {
      try {
        app.debug('🔧 Starting schema repair...');

<<<<<<< HEAD
        // Check if another process is running
        if (state.currentProcess?.isRunning) {
          return res.status(409).json({
            success: false,
            error: `Cannot start repair: ${state.currentProcess.type} is already running. Cancel it first.`
          });
        }

        // Import required modules
        const glob = require('glob');
        const path = require('path');

        // Get the data directory and find files
=======
        const parquet = require('@dsnp/parquetjs');
        const path = require('path');

>>>>>>> 0eee28d4
        const configOutputDir = state.currentConfig?.outputDirectory || 'data';
        const pluginDataPath = app.getDataDirPath();
        const signalkDataDir = path.dirname(path.dirname(pluginDataPath));
        const dataDir = path.join(signalkDataDir, configOutputDir);
        const filenamePrefix = state.currentConfig?.filenamePrefix || 'signalk_data';

<<<<<<< HEAD
        const filenamePrefix = state.currentConfig?.filenamePrefix || 'signalk_data';
        const files = glob.sync(`${dataDir}/vessels/**/${filenamePrefix}_*.parquet`, {
          ignore: [
            `${dataDir}/vessels/**/processed/**`,
            `${dataDir}/vessels/**/repaired/**`,
            `${dataDir}/vessels/**/quarantine/**`,
            `${dataDir}/vessels/**/claude-schemas/**`,
            `${dataDir}/vessels/**/failed/**`
          ]
        });

        app.debug(`🔧 Found ${files.length} parquet files to check`);

        // Start the repair process
        if (!startProcess(state, 'repair', files.length)) {
          return res.status(409).json({
            success: false,
            error: 'Cannot start repair: Another process is already running'
          });
        }

        // Initialize SchemaService if not available
        if (!state.parquetWriter?.getSchemaService()) {
          finishProcess(state);
          return res.status(500).json({
            success: false,
            error: 'SchemaService not available'
          });
        }

        let repairedFiles = 0;
        let backedUpFiles = 0;
        let processedFiles = 0;

        try {
          // Add 10 second pause before processing
          app.debug(`⏸️ Pausing for 10 seconds before processing...`);
          await new Promise(resolve => setTimeout(resolve, 10000));
          app.debug(`▶️ Resuming processing after 10 second pause`);

          for (let i = 0; i < files.length; i++) {
            // Check for cancellation
            if (state.currentProcess?.cancelRequested) {
              app.debug('🔧 Repair process was cancelled by user');
              break;
            }

            const filePath = files[i];
            updateProcessProgress(state, i + 1, path.basename(filePath));

            app.debug(`🔧 Processing file ${i + 1}/${files.length}: ${path.basename(filePath)}`);

            processedFiles++; // Count every file we process

            // Check file size and move corrupted files to quarantine
            try {
              const stats = await fs.stat(filePath);
              if (stats.size < 100) {
                app.debug(`❌ File too small (${stats.size} bytes), moving to quarantine: ${path.basename(filePath)}`);

                // Move to quarantine
                const quarantineDir = path.join(path.dirname(filePath), 'quarantine');
                await fs.ensureDir(quarantineDir);
                const quarantineFile = path.join(quarantineDir, path.basename(filePath));
                await fs.move(filePath, quarantineFile);

                // Log quarantine entry
                const logFile = path.join(quarantineDir, 'quarantine.log');
                const logEntry = `${new Date().toISOString()} | repair | ${stats.size} bytes | File too small (corrupted) | ${filePath}\n`;
                await fs.appendFile(logFile, logEntry);

                app.debug(`📋 Quarantined: ${stats.size.toString().padStart(12, ' ')}  ${filePath}`);
                continue;
              }
            } catch (statError) {
              app.debug(`❌ Error checking file size: ${filePath} - ${(statError as Error).message}`);
              continue;
            }

            try {
              // Use SchemaService for repair
              const result = await state.parquetWriter!.getSchemaService()!.repairFileSchema(filePath, filenamePrefix);

              if (result.repaired) {
                repairedFiles++;
                if (result.backedUp) {
                  backedUpFiles++;
                }
                app.debug(`🔧 ✅ Repaired: ${path.basename(filePath)}`);
              }

            } catch (fileError) {
              app.debug(`🔧 ❌ Error processing ${path.basename(filePath)}: ${(fileError as Error).message}`);
            }
          }

          const message = state.currentProcess?.cancelRequested
            ? `Repair cancelled after processing ${processedFiles} files, repaired ${repairedFiles}, backed up ${backedUpFiles} originals to 'repaired' folders`
            : `Repaired ${repairedFiles} files, backed up ${backedUpFiles} originals to 'repaired' folders`;

          app.debug(`🔧 Repair completed: ${message}`);

          // Send completion response
          res.json({
            success: true,
            totalFiles: files.length,
            processedFiles,
            repairedFiles,
            backedUpFiles,
            cancelled: !!state.currentProcess?.cancelRequested,
            message
          });

        } catch (error) {
          app.debug(`❌ Schema repair failed: ${(error as Error).message}`);
          res.status(500).json({
            success: false,
            message: `Repair failed: ${(error as Error).message}`
          });
        } finally {
          finishProcess(state);
        }

      } catch (error) {
        app.debug(`❌ Schema repair failed: ${(error as Error).message}`);
        finishProcess(state);
        res.status(500).json({
=======
        const uniqueViolations = new Map<string, ValidationViolation>();
        for (const violation of lastValidationViolations) {
          if (violation?.file) {
            uniqueViolations.set(violation.file, violation);
          }
        }

        if (uniqueViolations.size === 0) {
          const message = 'No validation violations available for repair. Run validation first.';
          app.debug(`🔧 ${message}`);
          return res.status(400).json({ success: false, message });
        }

        const targetFiles: { relative: string; absolute: string; violation?: ValidationViolation }[] = [];
        for (const [relativePath, violation] of uniqueViolations) {
          const absolutePath = path.isAbsolute(relativePath)
            ? relativePath
            : path.join(dataDir, relativePath);

          if (!absolutePath.startsWith(dataDir)) {
            app.debug(`❌ Skipping flagged file outside data directory: ${relativePath}`);
            continue;
          }

          if (await fs.pathExists(absolutePath)) {
            targetFiles.push({ relative: relativePath, absolute: absolutePath, violation });
          } else {
            app.debug(`❌ Flagged file no longer exists: ${relativePath}`);
          }
        }

        if (targetFiles.length === 0) {
          const message = 'Validation flagged files are missing; nothing to repair.';
          app.debug(`🔧 ${message}`);
          return res.status(400).json({ success: false, message });
        }

        targetFiles.sort((a, b) => a.relative.localeCompare(b.relative));

        const jobId = `rep_${Date.now()}_${Math.random().toString(36).substr(2, 9)}`;
        const job: RepairProgress = {
          jobId,
          status: 'running',
          processed: 0,
          total: targetFiles.length,
          percent: targetFiles.length === 0 ? 100 : 0,
          startTime: new Date(),
          message: `Preparing to repair ${targetFiles.length} files`,
          cancelRequested: false
        };

        repairJobs.set(jobId, job);

        const runRepairJob = async () => {
          let repairedFiles = 0;
          let backedUpFiles = 0;
          const skippedFiles: string[] = [];
          const quarantinedFiles: string[] = [];
          const errors: string[] = [];
          const handledRelativePaths = new Set<string>();

          try {
            app.debug(`🔧 Repair job ${jobId}: targeting ${targetFiles.length} files`);

            job.message = 'Pausing briefly before repair';
            await new Promise(resolve => setTimeout(resolve, 10000));
            job.message = 'Starting repair process';

            if (job.cancelRequested) {
              app.debug(`🔧 Repair job ${jobId}: cancelled before processing`);
              job.status = 'cancelled';
              job.message = 'Repair cancelled before start';
              job.completedAt = new Date();
              job.result = {
                success: false,
                repairedFiles: 0,
                backedUpFiles: 0,
                skippedFiles: [],
                quarantinedFiles: [],
                errors: [],
                message: 'Repair cancelled before start'
              };
              return;
            }

            for (let i = 0; i < targetFiles.length; i++) {
              if (job.cancelRequested) {
                app.debug(`🔧 Repair job ${jobId}: cancellation detected`);
                job.status = 'cancelled';
                job.message = 'Repair cancelled by user';
                break;
              }

              const { absolute: filePath, relative: relativePath, violation } = targetFiles[i];
              job.currentFile = relativePath;
              job.processed = Math.min(i + 1, job.total);
              job.percent = job.total > 0 ? Math.round(((i + 1) / job.total) * 100) : 100;
              job.message = `Repairing (${Math.min(i + 1, job.total)}/${job.total}): ${relativePath}`;

              let needsRepair = Array.isArray(violation?.issues) && violation.issues.length > 0;

              app.debug(`🔧 Repair job ${jobId}: processing ${relativePath}`);


              try {
                const stats = await fs.stat(filePath);
                if (stats.size < 100) {
                  app.debug(`❌ File too small (${stats.size} bytes), moving to quarantine: ${path.basename(filePath)}`);

                  const quarantineDir = path.join(path.dirname(filePath), 'quarantine');
                  await fs.ensureDir(quarantineDir);
                  const quarantineFile = path.join(quarantineDir, path.basename(filePath));
                  await fs.move(filePath, quarantineFile, { overwrite: true });

                  const logFile = path.join(quarantineDir, 'quarantine.log');
                  const logEntry = `${new Date().toISOString()} | repair | ${stats.size} bytes | File too small (corrupted) | ${filePath}\n`;
                  await fs.appendFile(logFile, logEntry);

                  quarantinedFiles.push(relativePath);
                  handledRelativePaths.add(relativePath);
                  job.processed = i + 1;
                  job.percent = job.total > 0 ? Math.round(((i + 1) / job.total) * 100) : 100;
                  job.message = `Quarantined: ${relativePath}`;
                  continue;
                }
              } catch (statError) {
                const message = `Error checking file size for ${relativePath}: ${(statError as Error).message}`;
                app.debug(`❌ ${message}`);
                errors.push(message);
                job.processed = i + 1;
                job.percent = job.total > 0 ? Math.round(((i + 1) / job.total) * 100) : 100;
                job.message = `Skipped due to error: ${relativePath}`;
                continue;
              }

              try {
                // Get schema and sample data directly from parquet file (same as validation)
                const parquetReader = await parquet.ParquetReader.openFile(filePath);
                const parquetCursor = parquetReader.getCursor();
                const schema = parquetCursor.schema;

                const valueFields: { [key: string]: string } = {};
                let signalkPath = '';

                // Extract schema fields
                if (schema && schema.schema) {
                  const fields = schema.schema;

                  // Get value fields
                  for (const [fieldName, fieldInfo] of Object.entries(fields)) {
                    if (fieldName === 'value' || fieldName.startsWith('value_')) {
                      valueFields[fieldName] = (fieldInfo as any).type || 'UNKNOWN';
                    }
                  }

                  // Extract SignalK path from file path (same logic as before)
                  const pathRegex = new RegExp(`/vessels/[^/]+/(.+)/${filenamePrefix}_`);
                  const pathMatch = filePath.match(pathRegex);
                  if (pathMatch) {
                    signalkPath = pathMatch[1].replace(/\//g, '.');
                    app.debug(`🔍 Extracted SignalK path: ${signalkPath} from ${path.basename(filePath)}`);
                  } else {
                    app.debug(`🔍 Could not extract SignalK path from ${path.basename(filePath)} using prefix ${filenamePrefix}`);
                  }
                }

                // Read sample records for analysis
                const sampleRecords: any[] = [];
                try {
                  let record: any;
                  let count = 0;
                  while ((record = await parquetCursor.next()) && count < 100) {
                    sampleRecords.push(record);
                    count++;
                  }
                } catch (sampleError) {
                  app.debug(`🔧 Could not read sample data for repair: ${(sampleError as Error).message}`);
                }
                await parquetReader.close();

                const fieldEntries = Object.entries(valueFields);
                const hasExplodedFields = fieldEntries.some(([fieldName]) => fieldName.startsWith('value_') && fieldName !== 'value' && fieldName !== 'value_json');

                for (const [fieldName, fieldType] of fieldEntries) {
                  if (fieldName === 'value_json') continue;
                  if (hasExplodedFields && fieldName === 'value') continue;

                  if (fieldType === 'UTF8' || fieldType === 'VARCHAR') {
                    const values = sampleRecords
                      .map(r => r[fieldName])
                      .filter(v => v !== null && v !== undefined)
                      .map(v => String(v).trim());

                    if (values.length > 0) {
                      const allNumeric = values.every(v => v !== '' && !isNaN(Number(v)) && v !== 'true' && v !== 'false');
                      const allBoolean = values.every(v => v === 'true' || v === 'false');

                      if (allNumeric) {
                        needsRepair = true;
                        app.debug(`🔧 File needs repair: ${relativePath} (${fieldName} contains numbers, should be DOUBLE, not ${fieldType})`);
                        break;
                      }
                      if (allBoolean) {
                        needsRepair = true;
                        app.debug(`🔧 File needs repair: ${relativePath} (${fieldName} contains booleans, should be BOOLEAN, not ${fieldType})`);
                        break;
                      }
                    }

                    if (!needsRepair && signalkPath && !fieldName.startsWith('value_')) {
                      try {
                        const response = await fetch(`http://localhost:3000/signalk/v1/api/vessels/self/${signalkPath.replace(/\./g, '/')}/meta`);
                        if (response.ok) {
                          const metadata = await response.json() as any;
                          if (metadata && metadata.units &&
                              (metadata.units === 'm' || metadata.units === 'deg' || metadata.units === 'm/s' ||
                               metadata.units === 'rad' || metadata.units === 'K' || metadata.units === 'Pa' ||
                               metadata.units === 'V' || metadata.units === 'A' || metadata.units === 'Hz' ||
                               metadata.units === 'ratio' || metadata.units === 'kg' || metadata.units === 'J')) {
                            needsRepair = true;
                            app.debug(`🔧 File needs repair: ${relativePath} (${fieldName} should be DOUBLE per metadata, not ${fieldType})`);
                            break;
                          }
                        }
                      } catch (metadataError) {
                        app.debug(`🔧 Metadata check failed for ${fieldName}: ${(metadataError as Error).message}`);
                      }
                    }
                  } else if (fieldType === 'BIGINT') {
                    needsRepair = true;
                    app.debug(`🔧 File needs repair: ${relativePath} (${fieldName} is BIGINT, converting to DOUBLE)`);
                    break;
                  }
                }

                if (!needsRepair) {
                  skippedFiles.push(relativePath);
                  handledRelativePaths.add(relativePath);
                  job.message = `Skipped (no repair needed): ${relativePath}`;
                  job.processed = i + 1;
                  job.percent = job.total > 0 ? Math.round(((i + 1) / job.total) * 100) : 100;
                  continue;
                }

                const backupDir = path.join(path.dirname(filePath), 'repaired');
                await fs.mkdir(backupDir, { recursive: true });

                const backupPath = path.join(backupDir, path.basename(filePath));
                await fs.copyFile(filePath, backupPath);
                backedUpFiles++;
                app.debug(`🔧 Backed up: ${path.basename(filePath)}`);

                const reader = await parquet.ParquetReader.openFile(filePath);
                const cursor = reader.getCursor();
                const records: any[] = [];
                let record: any;
                while ((record = await cursor.next())) {
                  records.push(record);
                }
                await reader.close();
                const { ParquetWriter } = require('./parquet-writer');
                const writer = new ParquetWriter({ format: 'parquet', app });
                const correctedSchema = await writer.createParquetSchema(records, signalkPath);

                const parquetWriter = await parquet.ParquetWriter.openFile(correctedSchema, filePath);
                for (const row of records) {
                  const prepared = writer.prepareRecordForParquet(row, correctedSchema);
                  await parquetWriter.appendRow(prepared);
                }
                await parquetWriter.close();
                repairedFiles++;
                handledRelativePaths.add(relativePath);
                job.message = `Repaired: ${relativePath}`;
                app.debug(`🔧 ✅ Repaired: ${path.basename(filePath)}`);

              } catch (fileError) {
                const message = `Error processing ${relativePath}: ${(fileError as Error).message}`;
                app.debug(`🔧 ❌ ${message}`);
                errors.push(message);
                job.message = message;
                job.processed = i + 1;
                job.percent = job.total > 0 ? Math.round(((i + 1) / job.total) * 100) : 100;
              }

            }

            if (handledRelativePaths.size > 0) {
              lastValidationViolations = lastValidationViolations.filter(
                violation => !handledRelativePaths.has(violation.file)
              );
            }

            if (job.status === 'cancelled') {
              job.completedAt = new Date();
              job.result = {
                success: false,
                repairedFiles,
                backedUpFiles,
                skippedFiles,
                quarantinedFiles,
                errors,
                message: 'Repair cancelled'
              };
            } else {
              job.status = errors.length > 0 ? 'error' : 'completed';
              job.message = errors.length > 0
                ? 'Repair completed with errors'
                : 'Repair completed successfully';
              job.completedAt = new Date();
              job.result = {
                success: errors.length === 0,
                repairedFiles,
                backedUpFiles,
                skippedFiles,
                quarantinedFiles,
                errors,
                message: job.message
              };
            }

          } catch (jobError) {
            job.status = 'error';
            job.message = `Repair job failed: ${(jobError as Error).message}`;
            job.completedAt = new Date();
            job.result = {
              success: false,
              repairedFiles: 0,
              backedUpFiles: 0,
              skippedFiles: [],
              quarantinedFiles: [],
              errors: [(jobError as Error).message],
            };
          } finally {
            job.currentFile = undefined;
            job.processed = job.total;
            job.percent = 100;
            scheduleRepairJobCleanup(jobId);
          }
        };

        setImmediate(() => {
          runRepairJob().catch(error => {
            app.debug(`❌ Unhandled repair job error (${jobId}): ${error}`);
          });
        });

        return res.json({
          success: true,
          status: 'started',
          jobId,
          totalFiles: targetFiles.length
        });

      } catch (error) {
        app.debug(`❌ Schema repair failed: ${(error as Error).message}`);
        return res.status(500).json({
>>>>>>> 0eee28d4
          success: false,
          message: `Repair failed: ${(error as Error).message}`
        });
      }
    }
  );

}<|MERGE_RESOLUTION|>--- conflicted
+++ resolved
@@ -2173,27 +2173,6 @@
   // Validate parquet schemas
   router.post(
     '/api/validate-schemas',
-<<<<<<< HEAD
-    async (_: TypedRequest, res: TypedResponse<ValidationApiResponse>) => {
-      try {
-        // Check if another process is running
-        if (state.currentProcess?.isRunning) {
-          return res.status(409).json({
-            success: false,
-            error: `Cannot start validation: ${state.currentProcess.type} is already running. Cancel it first.`
-          });
-        }
-
-        app.debug('🔍 Starting schema validation...');
-
-        // Create SchemaService instance
-        const schemaService = new SchemaService(app);
-
-        // Import required modules for parquet reading
-        const parquet = require('@dsnp/parquetjs');
-        const glob = require('glob');
-        const path = require('path');
-=======
     async (_req: TypedRequest, res: TypedResponse<ValidationApiResponse & { jobId: string; status?: string }>) => {
       const jobId = `val_${Date.now()}_${Math.random().toString(36).substr(2, 9)}`;
       const progressJob: ValidationProgress = {
@@ -2250,7 +2229,6 @@
             ]
           });
           addDebug(`📄 Found ${files.length} parquet files`);
->>>>>>> 0eee28d4
 
           progressJob.total = files.length;
           progressJob.percent = files.length === 0 ? 100 : 0;
@@ -2266,22 +2244,7 @@
               break;
             }
 
-<<<<<<< HEAD
-        // Start the validation process
-        if (!startProcess(state, 'validation', files.length)) {
-          return res.status(409).json({
-            success: false,
-            error: 'Cannot start validation: Another process is already running'
-          });
-        }
-
-        // Add 10 second pause before processing
-        addDebug(`⏸️ Pausing for 10 seconds before processing...`);
-        await new Promise(resolve => setTimeout(resolve, 10000));
-        addDebug(`▶️ Resuming processing after 10 second pause`);
-=======
             const filePath = files[fileIndex];
->>>>>>> 0eee28d4
 
             progressJob.processed = Math.min(fileIndex + 1, files.length);
             progressJob.percent = files.length > 0
@@ -2301,53 +2264,12 @@
               vessels.add(vesselName);
             }
 
-<<<<<<< HEAD
-          // Update progress and check for cancellation
-          updateProcessProgress(state, totalFiles, path.basename(filePath));
-
-          // Check if cancellation was requested
-          if (state.currentProcess?.cancelRequested) {
-            finishProcess(state);
-            return res.json({
-              success: false,
-              error: `Validation cancelled by user after processing ${totalFiles} files`,
-              totalFiles,
-              totalVessels: vessels.size,
-              correctSchemas,
-              violations: violationSchemas,
-              violationDetails,
-              debugMessages
-            });
-          }
-
-          try {
-            const reader = await parquet.ParquetReader.openFile(filePath);
-            const cursor = reader.getCursor();
-            const schema = cursor.schema;
-
-            if (schema && schema.schema) {
-              schemasFound++;
-              const fields = schema.schema;
-
-              // Check timestamps
-              const receivedTimestamp = fields.received_timestamp ? fields.received_timestamp.type : 'MISSING';
-              const signalkTimestamp = fields.signalk_timestamp ? fields.signalk_timestamp.type : 'MISSING';
-
-              // Find all value fields
-              const valueFields: { [key: string]: string } = {};
-              Object.keys(fields).forEach(fieldName => {
-                if (fieldName.startsWith('value_') || fieldName === 'value') {
-                  valueFields[fieldName] = fields[fieldName].type;
-                }
-              });
-=======
             if (path.basename(filePath).includes('quarantine') ||
                 path.basename(filePath).includes('corrupted') ||
                 filePath.includes('/processed/') ||
                 filePath.includes('/repaired/')) {
               continue;
             }
->>>>>>> 0eee28d4
 
             totalFiles++;
 
@@ -2542,29 +2464,6 @@
 
           addDebug(`📊 Validation completed: ${totalFiles} files, ${vessels.size} vessels, ${correctSchemas} correct, ${violationSchemas} violations`);
 
-<<<<<<< HEAD
-        // Finish the process
-        finishProcess(state);
-
-        return res.json({
-          success: true,
-          totalFiles,
-          totalVessels: vessels.size,
-          correctSchemas,
-          violations: violationSchemas,
-          violationDetails,
-          debugMessages
-        });
-
-      } catch (error) {
-        // Finish the process on error
-        finishProcess(state);
-
-        app.error(`Error during schema validation: ${error}`);
-        return res.status(500).json({
-          success: false,
-          error: (error as Error).message
-=======
           progressJob.status = 'completed';
           progressJob.processed = files.length;
           progressJob.percent = 100;
@@ -2607,7 +2506,6 @@
       setImmediate(() => {
         runValidationJob().catch(error => {
           app.error(`Unhandled validation job error: ${error}`);
->>>>>>> 0eee28d4
         });
       });
 
@@ -2626,160 +2524,15 @@
       try {
         app.debug('🔧 Starting schema repair...');
 
-<<<<<<< HEAD
-        // Check if another process is running
-        if (state.currentProcess?.isRunning) {
-          return res.status(409).json({
-            success: false,
-            error: `Cannot start repair: ${state.currentProcess.type} is already running. Cancel it first.`
-          });
-        }
-
-        // Import required modules
-        const glob = require('glob');
-        const path = require('path');
-
-        // Get the data directory and find files
-=======
         const parquet = require('@dsnp/parquetjs');
         const path = require('path');
 
->>>>>>> 0eee28d4
         const configOutputDir = state.currentConfig?.outputDirectory || 'data';
         const pluginDataPath = app.getDataDirPath();
         const signalkDataDir = path.dirname(path.dirname(pluginDataPath));
         const dataDir = path.join(signalkDataDir, configOutputDir);
         const filenamePrefix = state.currentConfig?.filenamePrefix || 'signalk_data';
 
-<<<<<<< HEAD
-        const filenamePrefix = state.currentConfig?.filenamePrefix || 'signalk_data';
-        const files = glob.sync(`${dataDir}/vessels/**/${filenamePrefix}_*.parquet`, {
-          ignore: [
-            `${dataDir}/vessels/**/processed/**`,
-            `${dataDir}/vessels/**/repaired/**`,
-            `${dataDir}/vessels/**/quarantine/**`,
-            `${dataDir}/vessels/**/claude-schemas/**`,
-            `${dataDir}/vessels/**/failed/**`
-          ]
-        });
-
-        app.debug(`🔧 Found ${files.length} parquet files to check`);
-
-        // Start the repair process
-        if (!startProcess(state, 'repair', files.length)) {
-          return res.status(409).json({
-            success: false,
-            error: 'Cannot start repair: Another process is already running'
-          });
-        }
-
-        // Initialize SchemaService if not available
-        if (!state.parquetWriter?.getSchemaService()) {
-          finishProcess(state);
-          return res.status(500).json({
-            success: false,
-            error: 'SchemaService not available'
-          });
-        }
-
-        let repairedFiles = 0;
-        let backedUpFiles = 0;
-        let processedFiles = 0;
-
-        try {
-          // Add 10 second pause before processing
-          app.debug(`⏸️ Pausing for 10 seconds before processing...`);
-          await new Promise(resolve => setTimeout(resolve, 10000));
-          app.debug(`▶️ Resuming processing after 10 second pause`);
-
-          for (let i = 0; i < files.length; i++) {
-            // Check for cancellation
-            if (state.currentProcess?.cancelRequested) {
-              app.debug('🔧 Repair process was cancelled by user');
-              break;
-            }
-
-            const filePath = files[i];
-            updateProcessProgress(state, i + 1, path.basename(filePath));
-
-            app.debug(`🔧 Processing file ${i + 1}/${files.length}: ${path.basename(filePath)}`);
-
-            processedFiles++; // Count every file we process
-
-            // Check file size and move corrupted files to quarantine
-            try {
-              const stats = await fs.stat(filePath);
-              if (stats.size < 100) {
-                app.debug(`❌ File too small (${stats.size} bytes), moving to quarantine: ${path.basename(filePath)}`);
-
-                // Move to quarantine
-                const quarantineDir = path.join(path.dirname(filePath), 'quarantine');
-                await fs.ensureDir(quarantineDir);
-                const quarantineFile = path.join(quarantineDir, path.basename(filePath));
-                await fs.move(filePath, quarantineFile);
-
-                // Log quarantine entry
-                const logFile = path.join(quarantineDir, 'quarantine.log');
-                const logEntry = `${new Date().toISOString()} | repair | ${stats.size} bytes | File too small (corrupted) | ${filePath}\n`;
-                await fs.appendFile(logFile, logEntry);
-
-                app.debug(`📋 Quarantined: ${stats.size.toString().padStart(12, ' ')}  ${filePath}`);
-                continue;
-              }
-            } catch (statError) {
-              app.debug(`❌ Error checking file size: ${filePath} - ${(statError as Error).message}`);
-              continue;
-            }
-
-            try {
-              // Use SchemaService for repair
-              const result = await state.parquetWriter!.getSchemaService()!.repairFileSchema(filePath, filenamePrefix);
-
-              if (result.repaired) {
-                repairedFiles++;
-                if (result.backedUp) {
-                  backedUpFiles++;
-                }
-                app.debug(`🔧 ✅ Repaired: ${path.basename(filePath)}`);
-              }
-
-            } catch (fileError) {
-              app.debug(`🔧 ❌ Error processing ${path.basename(filePath)}: ${(fileError as Error).message}`);
-            }
-          }
-
-          const message = state.currentProcess?.cancelRequested
-            ? `Repair cancelled after processing ${processedFiles} files, repaired ${repairedFiles}, backed up ${backedUpFiles} originals to 'repaired' folders`
-            : `Repaired ${repairedFiles} files, backed up ${backedUpFiles} originals to 'repaired' folders`;
-
-          app.debug(`🔧 Repair completed: ${message}`);
-
-          // Send completion response
-          res.json({
-            success: true,
-            totalFiles: files.length,
-            processedFiles,
-            repairedFiles,
-            backedUpFiles,
-            cancelled: !!state.currentProcess?.cancelRequested,
-            message
-          });
-
-        } catch (error) {
-          app.debug(`❌ Schema repair failed: ${(error as Error).message}`);
-          res.status(500).json({
-            success: false,
-            message: `Repair failed: ${(error as Error).message}`
-          });
-        } finally {
-          finishProcess(state);
-        }
-
-      } catch (error) {
-        app.debug(`❌ Schema repair failed: ${(error as Error).message}`);
-        finishProcess(state);
-        res.status(500).json({
-=======
         const uniqueViolations = new Map<string, ValidationViolation>();
         for (const violation of lastValidationViolations) {
           if (violation?.file) {
@@ -3136,7 +2889,6 @@
       } catch (error) {
         app.debug(`❌ Schema repair failed: ${(error as Error).message}`);
         return res.status(500).json({
->>>>>>> 0eee28d4
           success: false,
           message: `Repair failed: ${(error as Error).message}`
         });
